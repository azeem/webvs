--- conflicted
+++ resolved
@@ -1,44 +1,3 @@
-<<<<<<< HEAD
-import Buffer from "./Buffer";
-
-/**
- * Rendering Context wraps WebGLRenderingContext and
- * a cache for shared Buffers.
- */
-export default class RenderingContext {
-    private buffers: {[name: string]: Buffer} = {};
-    /**
-     * Creates a new RenderingContext
-     * @param gl the WebGLRenderingContext to be used
-     */
-    constructor(private gl: WebGLRenderingContext) {}
-
-    /**
-     * Returns the WebGLRenderingContext
-     */
-    public getGl(): WebGLRenderingContext {
-        return this.gl;
-    }
-
-    /**
-     * Caches given buffer in this context
-     * @param name cache key for the buffer
-     * @param buffer the buffer to be cached
-     */
-    public cacheBuffer(name: string, buffer: Buffer) {
-        this.buffers[name] = buffer;
-    }
-
-    /**
-     * Returns a buffer that was previously cached with a
-     * [[RenderingContext.cacheBuffer]] call
-     * @param name cache key
-     */
-    public getBuffer(name: string): Buffer {
-        return this.buffers[name];
-    }
-}
-=======
 import Buffer from "./Buffer";
 
 /**
@@ -86,5 +45,4 @@
             this.buffers[bufName].destroy();
         }
     }
-}
->>>>>>> 322d7ab4
+}