/**
 * Copyright (c) 2013-2015 Azeem Arshad
 * See the file license.txt for copying permission.
 */

(function(Webvs) {

// Base class for Webgl Shaders. This provides an abstraction
// with support for blended output, easier variable bindings
// etc.

// For outputblending, we try to use GL blendEq and blendFunc
// if possible, otherwise we fallback to shader based blending,
// where we swap the frame, sample the previous texture, and blend
// the colors in the shader itself. To do this seamlessly, shader code in subclasses
// should use a set of macros. eg: setFragColor instead of
// setting gl_FragColor directly. The proper macro implementation
// is inserted based on the blending modes.

// #### glsl utilities

// The following utilities are usable inside the shader code in subclasses

// + `setPosition(vec2 pos)` - sets gl_Position
// + `getSrcColorAtPos(vec2 pos)` - pixel value at pos in u_srcTexture
// + `getSrcColor(vec2 pos)` - same as above, but uses v_position
// + `setFragColor(vec4 color)` - sets the correctly blended fragment color
// + `sampler2D u_srcTexture` - the source texture from previous frame. enabled
//     when swapFrame is set to true
// + `vec1 u_resolution` - the screen resolution. enabled only if fm is 
//     passed to {@link Webvs.ShaderProgram.run} call
// + `vec2 v_position` - a 0-1, 0-1 normalized varying of the vertex. enabled
//     when varyingPos option is used
function ShaderProgram(gl, opts) {
    opts = _.defaults(opts, {
        blendMode: Webvs.REPLACE,
        swapFrame: false,
        copyOnSwap: false,
        dynamicBlend: false,
        blendValue: 0.5
    });

    var vsrc = [
        "precision mediump float;",
        "varying vec2 v_position;",
        "uniform vec2 u_resolution;",
        "uniform sampler2D u_srcTexture;",

        "#define PI "+Math.PI,
        "#define getSrcColorAtPos(pos) (texture2D(u_srcTexture, pos))",
        "#define setPosition(pos) (v_position = (((pos)+1.0)/2.0),gl_Position = vec4((pos), 0, 1))",
        "#define setPosition4(pos) (v_position = (((pos).xy+1.0)/2.0),gl_Position = (pos))"
    ];

    var fsrc = [
        "precision mediump float;",
        "varying vec2 v_position;",
        "uniform vec2 u_resolution;",
        "uniform sampler2D u_srcTexture;",

        "#define PI "+Math.PI,
        "#define getSrcColorAtPos(pos) (texture2D(u_srcTexture, pos))",
        "#define getSrcColor() (texture2D(u_srcTexture, v_position))"
    ];

    this.gl = gl;
    this.swapFrame = opts.swapFrame;
    this.copyOnSwap = opts.copyOnSwap;
    this.blendValue = opts.blendValue;
    this.blendMode = opts.blendMode;
    this.dynamicBlend = opts.dynamicBlend;

    if(this.dynamicBlend) {
        fsrc.push(
            "uniform int u_blendMode;",
            "void setFragColor(vec4 color) {"
        );
        _.each(ShaderProgram.shaderBlendEq, function(eq, mode) {
            fsrc.push(
                "   if(u_blendMode == "+mode+") {",
                "       gl_FragColor = ("+eq+");",
                "   }",
                "   else"
            );
        }, this);
        fsrc.push(
            "   {",
            "       gl_FragColor = color;",
            "   }",
            "}"
        );
    } else {
        if(this._isShaderBlend(this.blendMode)) {
            var eq = ShaderProgram.shaderBlendEq[this.blendMode];
            fsrc.push("#define setFragColor(color) (gl_FragColor = ("+eq+"))");
        } else {
            fsrc.push("#define setFragColor(color) (gl_FragColor = color)");
        }
    }

    var fragmentShader = opts.fragmentShader;
    var vertexShader = opts.vertexShader;
    fragmentShader = _.isArray(fragmentShader)?(fragmentShader.join("\n")):fragmentShader;
    vertexShader = _.isArray(vertexShader)?(vertexShader.join("\n")):vertexShader;

    this.fragmentSrc = fsrc.join("\n") + "\n" + fragmentShader;
    this.vertexSrc = vsrc.join("\n") + "\n" + vertexShader;
    this._locations = {};
    this._textureVars = [];
    this._arrBuffers = {};

    this._compile();
    this.init();
}

// these are blend modes not supported with gl.BLEND
// and the formula to be used inside shader
ShaderProgram.shaderBlendEq = _.object([
    [Webvs.MAXIMUM, "max(color, texture2D(u_srcTexture, v_position))"],
    [Webvs.MULTIPLY, "clamp(color * texture2D(u_srcTexture, v_position) * 256.0, 0.0, 1.0)"]
]);

Webvs.ShaderProgram = Webvs.defineClass(ShaderProgram, Object, {
    _isShaderBlend: function(mode) {
        return (mode in ShaderProgram.shaderBlendEq);
    },

    _compile: function() {
        var gl = this.gl;
        var vertex = this._compileShader(this.vertexSrc, gl.VERTEX_SHADER);
        var fragment = this._compileShader(this.fragmentSrc, gl.FRAGMENT_SHADER);
        var program = gl.createProgram();
        gl.attachShader(program, vertex);
        gl.attachShader(program, fragment);
        gl.linkProgram(program);

        if(!gl.getProgramParameter(program, gl.LINK_STATUS)) {
            throw new Error("Program link Error: " + gl.getProgramInfoLog(program));
        }

        this.vertex = vertex;
        this.fragment = fragment;
        this.program = program;
    },

    _compileShader: function(shaderSrc, type) {
        var gl = this.gl;
        var shader = gl.createShader(type);
        gl.shaderSource(shader, shaderSrc);
        gl.compileShader(shader);
        if(!gl.getShaderParameter(shader, gl.COMPILE_STATUS)) {
            Webvs.logShaderError(shaderSrc, gl.getShaderInfoLog(shader));
            throw new Error("Shader compilation Error: " + gl.getShaderInfoLog(shader));
        }
        return shader;
    },

    init: function() {},

    // Performs the actual drawing and any further bindings and calculations if required.
    draw: function() {
        throw new Error("draw not implemented");
    },

    // Runs this shader program
    run: function(fm, blendMode) {
        var gl = this.gl;
        var oldProgram = gl.getParameter(gl.CURRENT_PROGRAM);
        gl.useProgram(this.program);

        if(blendMode && !this.dynamicBlend) {
            throw new Error("Cannot set blendmode at runtime. Use dynamicBlend");
        }
        blendMode = blendMode || this.blendMode;

        if(fm) {
            this.setUniform("u_resolution", "2f", gl.drawingBufferWidth, gl.drawingBufferHeight);
            if(this.swapFrame || this._isShaderBlend(blendMode)) {
                this.setUniform("u_srcTexture", "texture2D", fm.getCurrentTexture());
                fm.switchTexture();
                if(this.copyOnSwap) {
                    fm.copyOver();
                }
            } else if(this.dynamicBlend) {
                this.setUniform("u_srcTexture", "texture2D", null);
            }
        }

        if(this.dynamicBlend) {
            this.setUniform("u_blendMode", "1i", blendMode);
        }

        this._setGlBlendMode(blendMode);
        this.draw.apply(this, _.drop(arguments, 2));
        gl.disable(gl.BLEND);
        gl.useProgram(oldProgram);
    },

    _setGlBlendMode: function(mode) {
        var gl = this.gl;
        switch(mode) {
            case Webvs.ADDITIVE:
                gl.enable(gl.BLEND);
                gl.blendFunc(gl.ONE, gl.ONE);
                gl.blendEquation(gl.FUNC_ADD);
                break;
            case Webvs.SUBTRACTIVE1:
                gl.enable(gl.BLEND);
                gl.blendFunc(gl.ONE, gl.ONE);
                gl.blendEquation(gl.FUNC_REVERSE_SUBTRACT);
                break;
            case Webvs.SUBTRACTIVE2:
                gl.enable(gl.BLEND);
                gl.blendFunc(gl.ONE, gl.ONE);
                gl.blendEquation(gl.FUNC_SUBTRACT);
                break;
            case Webvs.ALPHA:
                gl.enable(gl.BLEND);
                gl.blendFunc(gl.SRC_ALPHA, gl.ONE_MINUS_SRC_ALPHA);
                gl.blendEquation(gl.FUNC_ADD);
                break;
            case Webvs.MULTIPLY2:
                gl.enable(gl.BLEND);
                gl.blendFunc(gl.DST_COLOR, gl.ZERO);
                gl.blendEquation(gl.FUNC_ADD);
                break;
            case Webvs.ADJUSTABLE:
                gl.enable(gl.BLEND);
                gl.blendColor(0, 0, 0, this.blendValue);
                gl.blendFunc(gl.CONSTANT_ALPHA, gl.ONE_MINUS_CONSTANT_ALPHA);
                gl.blendEquation(gl.FUNC_ADD);
                break;
            case Webvs.AVERAGE:
                gl.enable(gl.BLEND);
                gl.blendColor(0.5, 0.5, 0.5, 1);
                gl.blendFunc(gl.CONSTANT_COLOR, gl.CONSTANT_COLOR);
                gl.blendEquation(gl.FUNC_ADD);
                break;
            // shader blending cases
            case Webvs.REPLACE:
            case Webvs.MULTIPLY:
            case Webvs.MAXIMUM:
                gl.disable(gl.BLEND);
                break;
            default:
                throw new Error("Unknown blend mode " + mode + " in shader");
        }
    },

    // returns the location of a uniform or attribute. locations are cached.
    getLocation: function(name, attrib) {
        var location = this._locations[name];
        if(_.isUndefined(location)) {
            if(attrib) {
                location = this.gl.getAttribLocation(this.program, name);
            } else {
                location = this.gl.getUniformLocation(this.program, name);
            }
            this._locations[name] = location;
        }
        return location;
    },

    // returns the index of a texture. assigns id if not already assigned.
    getTextureId: function(name) {
        var id = _.indexOf(this._textureVars, name);
        if(id === -1) {
            this._textureVars.push(name);
            id = this._textureVars.length-1;
        }
        return id;
    },

    // binds value of a uniform variable in this program
    setUniform: function(name, type, value) {
        var location = this.getLocation(name);
        var gl = this.gl;
        switch(type) {
            case "texture2D":
                var id = this.getTextureId(name);
                gl.activeTexture(gl["TEXTURE"+id]);
                gl.bindTexture(gl.TEXTURE_2D, value);
                gl.uniform1i(location, id);
                break;
            case "1f": case "2f": case "3f": case "4f":
            case "1i": case "2i": case "3i": case "4i":
                gl["uniform" + type].apply(gl, [location].concat(_.rest(arguments, 2)));
                break;
            case "1fv": case "2fv": case "3fv": case "4fv":
            case "1iv": case "2iv": case "3iv": case "4iv":
<<<<<<< HEAD
                gl["uniform" + type].call(gl, location, value);
                break;
            case "Matrix2fv": case "Matrix3fv": case "Matrix4fv":
                var transpose = arguments[2];
                value = arguments[3];
                gl["uniform" + type].call(gl, location, transpose, value);
=======
                if(!(value instanceof Float32Array)) {
                    value = new Float32Array(value);
                }
                gl["uniform" + type].call(gl, location, value);
>>>>>>> 4418c3fd
                break;
        }
    },

    // binds the vertex attribute array
    setVertexAttribData: function(name, array) {
        var gl = this.gl;
        var buffer = this._arrBuffers[name];
        if(_.isUndefined(buffer)) {
            buffer = gl.createBuffer();
            this._arrBuffers[name] = buffer;
        }
        gl.bindBuffer(gl.ARRAY_BUFFER, buffer);
        gl.bufferData(gl.ARRAY_BUFFER, array, gl.STATIC_DRAW);
    },

    enableVertexAttrib: function(name, size, type, normalized, stride, offset) {
        var gl = this.gl;
        size = size || 2;
        type = type || gl.FLOAT;
        normalized = normalized || false;
        stride = stride || 0;
        offset = offset || 0;

        var buffer = this._arrBuffers[name];
        if(!buffer) {
            throw new Error("Cannot set pointe for non existent buffer");
        }
        gl.bindBuffer(gl.ARRAY_BUFFER, buffer);

        var location = this.getLocation(name, true);
        gl.vertexAttribPointer(location, size, type, normalized, stride, offset);
        this.gl.enableVertexAttribArray(location);
    },

    disableVertexAttrib: function(name) {
        var location = this.getLocation(name, true);
        this.gl.disableVertexAttibArray(location);
    },

    setElementArray: function(array) {
        var gl = this.gl;

        var buffer = this._arrBuffers.__indexBuffer;
        if(_.isUndefined(buffer)) {
            buffer = gl.createBuffer();
            this._arrBuffers.__indexBuffer = buffer;
        }

        gl.bindBuffer(gl.ELEMENT_ARRAY_BUFFER, buffer);
        gl.bufferData(gl.ELEMENT_ARRAY_BUFFER, array, gl.STATIC_DRAW);
    },

    // copies buffers from another program
    // useful when creating new updated instances of a program
    copyBuffers: function(program) {
        this._arrBuffers = program._arrBuffers;
        program._arrBuffers = {};
    },

    // destroys webgl resources consumed by this program.
    // call in component destroy
    destroy: function() {
        var gl = this.gl;
        _.each(this._buffers, function(buffer) {
            gl.deleteBuffer(buffer);
        }, this);
        gl.deleteProgram(this.program);
        gl.deleteShader(this.vertexShader);
        gl.deleteShader(this.fragmentShader);
    }

});

})(Webvs);<|MERGE_RESOLUTION|>--- conflicted
+++ resolved
@@ -288,19 +288,15 @@
                 break;
             case "1fv": case "2fv": case "3fv": case "4fv":
             case "1iv": case "2iv": case "3iv": case "4iv":
-<<<<<<< HEAD
+                if(!(value instanceof Float32Array)) {
+                    value = new Float32Array(value);
+                }
                 gl["uniform" + type].call(gl, location, value);
                 break;
             case "Matrix2fv": case "Matrix3fv": case "Matrix4fv":
                 var transpose = arguments[2];
                 value = arguments[3];
                 gl["uniform" + type].call(gl, location, transpose, value);
-=======
-                if(!(value instanceof Float32Array)) {
-                    value = new Float32Array(value);
-                }
-                gl["uniform" + type].call(gl, location, value);
->>>>>>> 4418c3fd
                 break;
         }
     },
